//! Driver for sending 802.15.4 packets with an Atmel RF233.
//!
//! This implementation is completely non-blocking. This means that the state
//! machine is somewhat complex, as it must interleave interrupt handling with
//! requests and radio state management. See the SPI `read_write_done` handler
//! for details.
//
// Author: Philip Levis
// Date: Jan 12 2017
//

#![allow(unused_parens)]

use crate::rf233_const::{
    ExternalState, InteruptFlags, RF233BusCommand, RF233Register, RF233TrxCmd,
};
use core::cell::Cell;
use kernel::common::cells::{OptionalCell, TakeCell};
use kernel::hil::gpio;
use kernel::hil::radio;
use kernel::hil::spi;
use kernel::ReturnCode;

use crate::rf233_const::CSMA_SEED_1;
use crate::rf233_const::IRQ_MASK;
use crate::rf233_const::PHY_CC_CCA_MODE_CS_OR_ED;
use crate::rf233_const::PHY_RSSI_RX_CRC_VALID;
use crate::rf233_const::PHY_TX_PWR;
use crate::rf233_const::SHORT_ADDR_0;
use crate::rf233_const::SHORT_ADDR_1;
use crate::rf233_const::TRX_CTRL_1;
use crate::rf233_const::TRX_CTRL_2;
use crate::rf233_const::TRX_RPC;
use crate::rf233_const::TRX_TRAC_CHANNEL_ACCESS_FAILURE;
use crate::rf233_const::TRX_TRAC_MASK;
use crate::rf233_const::XAH_CTRL_0;
use crate::rf233_const::XAH_CTRL_1;

<<<<<<< HEAD
use kernel::debug;
const INTERRUPT_ID: usize = 0x2154;

=======
>>>>>>> 9b2a1d50
#[allow(non_camel_case_types, dead_code)]
#[derive(Copy, Clone, PartialEq)]
enum InternalState {
    // There are 6 high-level states:
    // START -- the initialization sequence
    // ON    -- turning the radio on to receive
    // READY -- waiting to receive packets
    // RX    -- receiving a packet
    // TX    -- transmitting a packet
    // CONFIG -- reconfiguring the radio
    START,
    START_PART_READ,
    START_STATUS_READ,
    START_TURNING_OFF,
    START_CTRL1_SET,
    START_CCA_SET,
    START_PWR_SET,
    START_CTRL2_SET,
    START_IRQMASK_SET,
    START_XAH1_SET,
    START_XAH0_SET,
    START_PANID0_SET,
    START_PANID1_SET,
    START_IEEE0_SET,
    START_IEEE1_SET,
    START_IEEE2_SET,
    START_IEEE3_SET,
    START_IEEE4_SET,
    START_IEEE5_SET,
    START_IEEE6_SET,
    START_IEEE7_SET,
    START_SHORT0_SET,
    START_SHORT1_SET,
    START_CSMA_0_SEEDED,
    START_CSMA_1_SEEDED,
    START_RPC_SET,

    // Radio is configured, turning it on.
    ON_STATUS_READ,
    ON_PLL_WAITING,
    ON_PLL_SET,

    // Radio is in the RX_AACK_ON state, ready to receive packets.
    READY,

    // States that transition the radio to and from SLEEP
    SLEEP_TRX_OFF,
    SLEEP,
    SLEEP_WAKE,

    // States pertaining to packet transmission.
    // Note that this state machine can be aborted due to
    // an incoming packet; self.transmitting keeps track
    // of whether a transmission is pending.
    TX_STATUS_PRECHECK1,
    TX_WRITING_FRAME,
    TX_WRITING_FRAME_DONE,
    TX_STATUS_PRECHECK2,
    TX_PLL_START,
    TX_PLL_WAIT,
    TX_ARET_ON,
    TX_TRANSMITTING,
    TX_READ_ACK,
    TX_DONE,
    TX_RETURN_TO_RX,

    // This state denotes we began a transmission, but
    // before we could transition to PLL_ON a packet began
    // to be received. When we handle the initial RX interrupt,
    // we'll transition to the correct state. We can't return to READY
    // because we need to block other operations.
    TX_PENDING,

    // Intermediate states when committing configuration from RAM
    // to the chiP; short address, PAN address, tx power and channel
    CONFIG_SHORT0_SET,
    CONFIG_SHORT1_SET,
    CONFIG_PAN0_SET,
    CONFIG_PAN1_SET,
    CONFIG_IEEE0_SET,
    CONFIG_IEEE1_SET,
    CONFIG_IEEE2_SET,
    CONFIG_IEEE3_SET,
    CONFIG_IEEE4_SET,
    CONFIG_IEEE5_SET,
    CONFIG_IEEE6_SET,
    CONFIG_IEEE7_SET,
    CONFIG_POWER_SET,
    CONFIG_DONE,

    // RX is a short-lived state for when software has detected
    // the chip is receiving a packet (by internal state) but has
    // not received the interrupt yet. I.e., the SFD has been
    // received but not the rest of the packet yet.
    RX,
    // The packet has been successfully received
    RX_TURNING_OFF,       // Disabling packet reception
    RX_READY_TO_READ,     // Reception disabled, handle interrupt and start reading
    RX_START_READING,     // Starting to read a packet out of the radio
    RX_READING_FRAME_LEN, // We've read the length of the frame
    RX_READING_FRAME_LEN_DONE,
    RX_READING_FRAME,      // Reading the packet out of the radio
    RX_READING_FRAME_DONE, // Now read a register to verify FCS
    RX_READING_FRAME_FCS_DONE,
    RX_ENABLING_RECEPTION, // Re-enabling reception
}

// There are two tricky parts to this capsule: buffer management
// and the finite state machine.
//
// Buffer management is tricky because the implementation tries to
// minimize the different buffers it uses. It needs to be able to send
// 2-byte register reads and writes on initialization. So it needs 2
// 2-byte buffers for these. When it is transmitting a packet, it
// performs one long write over SPI to move the packet to the radio.
// It needs a read buffer of equal length so it can check the radio
// state.  Similarly, when it reads a packet out of RAM into a buffer,
// it needs an equal length buffer for the SPI write. Finally, it
// needs a buffer to receive packets into, so it doesn't drop a packet
// just because an application didn't read in time. Therefore, the
// structure needs four buffers: 2 2-byte buffers and two
// packet-length buffers.  Since the SPI callback does not distinguish
// which buffers are being used, the read_write_done callback checks
// which state the stack is in and places the buffers back
// accodingly. A bug here would mean a memory leak and later panic
// when a buffer that should be present has been lost.
//
// The finite state machine is tricky for two reasons. First, the
// radio can issue an interrupt at any time, and the stack handles the
// interrupt (clearing it) by reading the IRQ_STATUS
// register. Therefore, when an interrupt occurs, the next SPI
// operation needs to read IRQ_STATUS (and potentially change
// self.state) before returning to the main state
// machine. self.interrupt_pending indicates if an interrupt has fired
// and therefore must be handled by reading IRQ_STATUS and acting
// accordingly. self.interrupt_handling indicates that a read of
// IRQ_STATUS is pending and so the read_write_done should enact state
// transitions based on the interrupt.
//
// Second, it is possible that a packet starts arriving while the
// stack is preparing a transmission. In this case, the transmission
// needs to be aborted, but restarted once the reception
// completes. The stack keeps track of this with self.transmitting.
// The final state before transmission is TX_ARET_ON; the next step is
// to start transmission. If a start-of-frame interrupt is handled at
// any point in the TX state machine, the stack moves to the RX state
// and waits for the interrupt specifying the entire packet has been
// received.

pub struct RF233<'a, S: spi::SpiMasterDevice> {
    spi: &'a S,
    radio_on: Cell<bool>,
    transmitting: Cell<bool>,
    receiving: Cell<bool>,
    spi_busy: Cell<bool>,
    crc_valid: Cell<bool>,
    interrupt_handling: Cell<bool>,
    interrupt_pending: Cell<bool>,
    config_pending: Cell<bool>,
    sleep_pending: Cell<bool>,
    wake_pending: Cell<bool>,
    power_client_pending: Cell<bool>,
    reset_pin: &'a dyn gpio::Pin,
    sleep_pin: &'a dyn gpio::Pin,
    irq_pin: &'a dyn gpio::InterruptPin,
    state: Cell<InternalState>,
    tx_buf: TakeCell<'static, [u8]>,
    rx_buf: TakeCell<'static, [u8]>,
    tx_len: Cell<u8>,
    tx_client: OptionalCell<&'static dyn radio::TxClient>,
    rx_client: OptionalCell<&'static dyn radio::RxClient>,
    cfg_client: OptionalCell<&'static dyn radio::ConfigClient>,
    power_client: OptionalCell<&'static dyn radio::PowerClient>,
    addr: Cell<u16>,
    addr_long: Cell<[u8; 8]>,
    pan: Cell<u16>,
    tx_power: Cell<i8>,
    channel: Cell<u8>,
    spi_rx: TakeCell<'static, [u8]>,
    spi_tx: TakeCell<'static, [u8]>,
    spi_buf: TakeCell<'static, [u8]>,
}

fn setting_to_power(setting: u8) -> i8 {
    match setting {
        0x00 => 4,
        0x01 => 4,
        0x02 => 3,
        0x03 => 3,
        0x04 => 2,
        0x05 => 2,
        0x06 => 1,
        0x07 => 0,
        0x08 => -1,
        0x09 => -2,
        0x0A => -3,
        0x0B => -4,
        0x0C => -6,
        0x0D => -8,
        0x0E => -12,
        0x0F => -17,
        _ => -127,
    }
}

fn power_to_setting(power: i8) -> u8 {
    if (power >= 4) {
        0x00
    } else if (power >= 3) {
        0x03
    } else if (power >= 2) {
        0x05
    } else if (power >= 1) {
        0x06
    } else if (power >= 0) {
        0x07
    } else if (power >= -1) {
        0x08
    } else if (power >= -2) {
        0x09
    } else if (power >= -3) {
        0x0A
    } else if (power >= -4) {
        0x0B
    } else if (power >= -6) {
        0x0C
    } else if (power >= -8) {
        0x0D
    } else if (power >= -12) {
        0x0E
    } else {
        0x0F
    }
}

fn interrupt_included(mask: u8, interrupt: InteruptFlags) -> bool {
    let int = interrupt as u8;
    (mask & int) == int
}

impl<S: spi::SpiMasterDevice> spi::SpiMasterClient for RF233<'a, S> {
    // This function is a bit confusing because the order of the logic in the
    // function is different than the order of operations during transmission
    // and reception.
    fn read_write_done(
        &self,
        mut _write: &'static mut [u8],
        mut read: Option<&'static mut [u8]>,
        _len: usize,
    ) {
        self.spi_busy.set(false);
        let rbuf = read.take().unwrap();
        let status = rbuf[0] & 0x1f;
        let result = rbuf[1];

        // Need to put buffers back. Four cases:
        // 1. a frame read completed, need to put RX buf back and put the
        //    used write buf back into spi_buf
        // 2. a frame length read completed, need to put RX buf back and
        //    put the used write buf back into spi_buf
        // 3. a frame write completed, need to put TX buf back and put the
        //    used read buf back into spi_buf
        // 4. a register op completed, need to but the used read buf back into
        //    spi_rx and the used write buf into spi_tx. interrupt handling
        //    is implicitly a register op.
        // Note that in cases 1-3, we need to enact a state transition
        // so that, if an interrupt is pending, we don't put the buffers
        // back again. The _DONE states denote that the frame transfer
        // has completed. So we'll put the buffers back only once.
        let state = self.state.get();

        let handling = self.interrupt_handling.get();
        if !handling && state == InternalState::RX_READING_FRAME_LEN {
            self.spi_buf.replace(_write);
            self.rx_buf.replace(rbuf);
            self.state.set(InternalState::RX_READING_FRAME_LEN_DONE);
        } else if !handling && state == InternalState::RX_READING_FRAME {
            self.spi_buf.replace(_write);
            self.rx_buf.replace(rbuf);
            self.state.set(InternalState::RX_READING_FRAME_DONE);
        } else if !handling && state == InternalState::TX_WRITING_FRAME {
            self.spi_buf.replace(rbuf);
            self.tx_buf.replace(_write);
            self.state.set(InternalState::TX_WRITING_FRAME_DONE);
        } else {
            self.spi_rx.replace(rbuf);
            self.spi_tx.replace(_write);
        }

        let state = self.state.get();

        // This case is when the SPI operation is reading the IRQ_STATUS
        // register from handling an interrupt. Note that we're done handling
        // the interrupt and continue with the state machine.
        if handling {
            self.interrupt_handling.set(false);

            let interrupt = result;

            // If we're going to sleep, ignore the interrupt and continue
            if state != InternalState::SLEEP_TRX_OFF && state != InternalState::SLEEP {
                if state == InternalState::ON_PLL_WAITING {
                    if interrupt_included(interrupt, InteruptFlags::IRQ_0_PLL_LOCK) {
                        self.state.set(InternalState::ON_PLL_SET);
                    }
                } else if state == InternalState::TX_TRANSMITTING
                    && interrupt_included(interrupt, InteruptFlags::IRQ_3_TRX_END)
                {
                    self.state.set(InternalState::TX_DONE);
                }
                if interrupt_included(interrupt, InteruptFlags::IRQ_2_RX_START) {
                    // Start of frame
                    self.receiving.set(true);
                    self.state.set(InternalState::RX);
                }

                // We've received  an entire frame into the frame buffer. This should be
                // in the InternalState::RX_READY_TO_READ state.
                // There are three cases:
                //   1. we have a receive buffer: copy it out
                //   2. no receive buffer, but transmission pending: send
                //   3. no receive buffer, no transmission: return to waiting
                if (interrupt_included(interrupt, InteruptFlags::IRQ_3_TRX_END)
                    && self.receiving.get())
                {
                    self.receiving.set(false);
                    if self.rx_buf.is_some() {
                        self.state.set(InternalState::RX_START_READING);
                    } else if self.transmitting.get() {
                        self.state_transition_read(
                            RF233Register::MIN,
                            InternalState::TX_STATUS_PRECHECK1,
                        );
                        return;
                    } else {
                        self.state_transition_read(RF233Register::TRX_STATUS, InternalState::READY);
                        return;
                    }
                }
            }
        }

        // No matter what, if the READY state is reached, the radio is on. This
        // needs to occur before handling the interrupt below.
        if self.state.get() == InternalState::READY {
            self.wake_pending.set(false);

            // If we just woke up, note that we need to call the PowerClient
            if !self.radio_on.get() {
                self.power_client_pending.set(true);
            }
            self.radio_on.set(true);
        }

        // An interrupt can only be pending if an interrupt was fired during an
        // SPI operation: we wait for the SPI operation to complete then handle
        // the interrupt by reading the IRQ_STATUS register over the SPI.
        //
        // However, we should not handle the interrupt if we are in the midst of
        // receiving a frame.
        if self.interrupt_pending.get() {
            match self.state.get() {
                InternalState::RX_TURNING_OFF
                | InternalState::RX_START_READING
                | InternalState::RX_READING_FRAME_DONE
                | InternalState::RX_READING_FRAME_FCS_DONE => {}
                _ => {
                    self.interrupt_pending.set(false);
                    self.handle_interrupt();
                    return;
                }
            }
        }
        // Similarly, if a configuration is pending, we only start the
        // configuration process when we are in a state where it is legal to
        // start the configuration process.
        if self.config_pending.get() && self.state.get() == InternalState::READY {
            self.state_transition_write(
                RF233Register::SHORT_ADDR_0,
                (self.addr.get() & 0xff) as u8,
                InternalState::CONFIG_SHORT0_SET,
            );
        }

        match self.state.get() {
            // Default on state; wait for transmit() call or receive interrupt
            InternalState::READY => {
                // If stop() was called, start turning off the radio.
                if self.sleep_pending.get() {
                    self.sleep_pending.set(false);
                    self.radio_on.set(false);
                    self.state_transition_write(
                        RF233Register::TRX_STATE,
                        RF233TrxCmd::OFF as u8,
                        InternalState::SLEEP_TRX_OFF,
                    );
                } else if self.power_client_pending.get() {
                    // fixes bug where client would start transmitting before this state completed
                    self.power_client_pending.set(false);
                    self.power_client.map(|p| {
                        p.changed(self.radio_on.get());
                    });
                }
            }
            // Starting state, begin start sequence.
            InternalState::START => {
                self.state_transition_read(
                    RF233Register::IRQ_STATUS,
                    InternalState::START_PART_READ,
                );
            }
            InternalState::START_PART_READ => {
                self.state_transition_read(
                    RF233Register::TRX_STATUS,
                    InternalState::START_STATUS_READ,
                );
            }
            InternalState::START_STATUS_READ => {
                if status == ExternalState::ON as u8 {
                    self.state_transition_write(
                        RF233Register::TRX_STATE,
                        RF233TrxCmd::OFF as u8,
                        InternalState::START_TURNING_OFF,
                    );
                } else {
                    self.state_transition_write(
                        RF233Register::TRX_CTRL_1,
                        TRX_CTRL_1,
                        InternalState::START_CTRL1_SET,
                    );
                }
            }
            InternalState::START_TURNING_OFF => {
                self.irq_pin.make_input();
                self.irq_pin.clear();
                self.irq_pin
                    .set_floating_state(gpio::FloatingState::PullNone);
                self.irq_pin
                    .enable_interrupts(gpio::InterruptEdge::RisingEdge);

                self.state_transition_write(
                    RF233Register::TRX_CTRL_1,
                    TRX_CTRL_1,
                    InternalState::START_CTRL1_SET,
                );
            }
            InternalState::START_CTRL1_SET => {
                let val = self.channel.get() | PHY_CC_CCA_MODE_CS_OR_ED;
                self.state_transition_write(
                    RF233Register::PHY_CC_CCA,
                    val,
                    InternalState::START_CCA_SET,
                );
            }
            InternalState::START_CCA_SET => {
                let val = power_to_setting(self.tx_power.get());
                self.state_transition_write(
                    RF233Register::PHY_TX_PWR,
                    val,
                    InternalState::START_PWR_SET,
                );
            }
            InternalState::START_PWR_SET => self.state_transition_write(
                RF233Register::TRX_CTRL_2,
                TRX_CTRL_2,
                InternalState::START_CTRL2_SET,
            ),
            InternalState::START_CTRL2_SET => {
                self.state_transition_write(
                    RF233Register::IRQ_MASK,
                    IRQ_MASK,
                    InternalState::START_IRQMASK_SET,
                );
            }

            InternalState::START_IRQMASK_SET => {
                self.state_transition_write(
                    RF233Register::XAH_CTRL_1,
                    XAH_CTRL_1,
                    InternalState::START_XAH1_SET,
                );
            }

            InternalState::START_XAH1_SET => {
                // This encapsulates the frame retry and CSMA retry
                // settings in the RF233 C code
                self.state_transition_write(
                    RF233Register::XAH_CTRL_0,
                    XAH_CTRL_0,
                    InternalState::START_XAH0_SET,
                );
            }
            InternalState::START_XAH0_SET => {
                self.state_transition_write(
                    RF233Register::PAN_ID_0,
                    (self.pan.get() >> 8) as u8,
                    InternalState::START_PANID0_SET,
                );
            }
            InternalState::START_PANID0_SET => {
                self.state_transition_write(
                    RF233Register::PAN_ID_1,
                    (self.pan.get() & 0xff) as u8,
                    InternalState::START_PANID1_SET,
                );
            }
            InternalState::START_PANID1_SET => {
                self.state_transition_write(
                    RF233Register::IEEE_ADDR_0,
                    self.addr_long.get()[0],
                    InternalState::START_IEEE0_SET,
                );
            }
            InternalState::START_IEEE0_SET => {
                self.state_transition_write(
                    RF233Register::IEEE_ADDR_1,
                    self.addr_long.get()[1],
                    InternalState::START_IEEE1_SET,
                );
            }
            InternalState::START_IEEE1_SET => {
                self.state_transition_write(
                    RF233Register::IEEE_ADDR_2,
                    self.addr_long.get()[2],
                    InternalState::START_IEEE2_SET,
                );
            }
            InternalState::START_IEEE2_SET => {
                self.state_transition_write(
                    RF233Register::IEEE_ADDR_3,
                    self.addr_long.get()[3],
                    InternalState::START_IEEE3_SET,
                );
            }
            InternalState::START_IEEE3_SET => {
                self.state_transition_write(
                    RF233Register::IEEE_ADDR_4,
                    self.addr_long.get()[4],
                    InternalState::START_IEEE4_SET,
                );
            }
            InternalState::START_IEEE4_SET => {
                self.state_transition_write(
                    RF233Register::IEEE_ADDR_5,
                    self.addr_long.get()[5],
                    InternalState::START_IEEE5_SET,
                );
            }
            InternalState::START_IEEE5_SET => {
                self.state_transition_write(
                    RF233Register::IEEE_ADDR_6,
                    self.addr_long.get()[6],
                    InternalState::START_IEEE6_SET,
                );
            }
            InternalState::START_IEEE6_SET => {
                self.state_transition_write(
                    RF233Register::IEEE_ADDR_7,
                    self.addr_long.get()[7],
                    InternalState::START_IEEE7_SET,
                );
            }
            InternalState::START_IEEE7_SET => {
                self.state_transition_write(
                    RF233Register::SHORT_ADDR_0,
                    (self.addr.get() & 0xff) as u8,
                    InternalState::START_SHORT0_SET,
                );
            }
            InternalState::START_SHORT0_SET => {
                self.state_transition_write(
                    RF233Register::SHORT_ADDR_1,
                    (self.addr.get() >> 8) as u8,
                    InternalState::START_SHORT1_SET,
                );
            }
            InternalState::START_SHORT1_SET => {
                self.state_transition_write(
                    RF233Register::CSMA_SEED_0,
                    SHORT_ADDR_0 + SHORT_ADDR_1,
                    InternalState::START_CSMA_0_SEEDED,
                );
            }
            InternalState::START_CSMA_0_SEEDED => {
                self.state_transition_write(
                    RF233Register::CSMA_SEED_1,
                    CSMA_SEED_1,
                    InternalState::START_CSMA_1_SEEDED,
                );
            }
            InternalState::START_CSMA_1_SEEDED => {
                self.state_transition_write(
                    RF233Register::TRX_RPC,
                    TRX_RPC,
                    InternalState::START_RPC_SET,
                );
            }
            InternalState::START_RPC_SET => {
                // If asleep, turn on
                self.state_transition_read(
                    RF233Register::TRX_STATUS,
                    InternalState::ON_STATUS_READ,
                );
            }
            InternalState::ON_STATUS_READ => {
                self.state_transition_write(
                    RF233Register::TRX_STATE,
                    RF233TrxCmd::PLL_ON as u8,
                    InternalState::ON_PLL_WAITING,
                );
            }
            InternalState::ON_PLL_WAITING => {
                // Waiting for the PLL interrupt, do nothing
            }

            // Final startup state, transition to READY and turn radio on.
            InternalState::ON_PLL_SET => {
                // We've completed the SPI operation to read the
                // IRQ_STATUS register, triggered by an interrupt
                // denoting moving to the PLL_ON state, so move
                // to RX_ON (see Sec 7, pg 36 of RF233 datasheet
                self.state_transition_write(
                    RF233Register::TRX_STATE,
                    RF233TrxCmd::RX_AACK_ON as u8,
                    InternalState::READY,
                );
            }
            InternalState::SLEEP_TRX_OFF => {
                // Toggle the sleep pin to put the radio into sleep mode
                self.sleep_pin.set();

                // If start() was called while we were shutting down,
                // immediately start turning the radio back on
                if self.wake_pending.get() {
                    self.state_transition_read(
                        RF233Register::TRX_STATUS,
                        InternalState::SLEEP_WAKE,
                    );
                // Inform power client that the radio turned off successfully
                } else {
                    self.state.set(InternalState::SLEEP);
                    self.power_client.map(|p| {
                        p.changed(self.radio_on.get());
                    });
                    self.irq_pin.disable_interrupts(); // Lets MCU sleep
                }
            }
            // Do nothing; a call to start() is required to restart radio
            InternalState::SLEEP => {}

            InternalState::SLEEP_WAKE => {
                // Toggle the sleep pin to take the radio out of sleep mode into
                // InternalState::TRX_OFF, then transition directly to RX_AACK_ON.
                self.sleep_pin.clear();
                self.irq_pin
                    .enable_interrupts(gpio::InterruptEdge::RisingEdge);
                self.state_transition_write(
                    RF233Register::TRX_STATE,
                    RF233TrxCmd::RX_AACK_ON as u8,
                    InternalState::READY,
                );
            }
            InternalState::TX_STATUS_PRECHECK1 => {
                if (status == ExternalState::BUSY_RX_AACK as u8
                    || status == ExternalState::BUSY_TX_ARET as u8
                    || status == ExternalState::BUSY_RX as u8)
                {
                    self.state.set(InternalState::TX_PENDING);
                } else {
                    // Something wrong here?
                    self.state.set(InternalState::TX_WRITING_FRAME);
                    let wbuf = self.tx_buf.take().unwrap();
                    self.frame_write(wbuf, self.tx_len.get());
                }
            }
            InternalState::TX_WRITING_FRAME => {} // Should never get here
            InternalState::TX_WRITING_FRAME_DONE => {
                self.state_transition_read(
                    RF233Register::TRX_STATUS,
                    InternalState::TX_STATUS_PRECHECK2,
                );
            }
            InternalState::TX_STATUS_PRECHECK2 => {
                if (status == ExternalState::BUSY_RX_AACK as u8
                    || status == ExternalState::BUSY_TX_ARET as u8
                    || status == ExternalState::BUSY_RX as u8)
                {
                    self.receiving.set(true);
                    self.state.set(InternalState::RX);
                } else {
                    self.state_transition_write(
                        RF233Register::TRX_STATE,
                        RF233TrxCmd::PLL_ON as u8,
                        InternalState::TX_PLL_START,
                    );
                }
            }
            InternalState::TX_PLL_START => {
                self.state_transition_read(RF233Register::TRX_STATUS, InternalState::TX_PLL_WAIT);
            }
            InternalState::TX_PLL_WAIT => {
                self.transmitting.set(true);
                if status == ExternalState::STATE_TRANSITION_IN_PROGRESS as u8 {
                    self.state_transition_read(
                        RF233Register::TRX_STATUS,
                        InternalState::TX_PLL_WAIT,
                    );
                } else if status != ExternalState::PLL_ON as u8 {
                    self.state_transition_write(
                        RF233Register::TRX_STATE,
                        RF233TrxCmd::PLL_ON as u8,
                        InternalState::TX_PLL_WAIT,
                    );
                } else {
                    self.state_transition_write(
                        RF233Register::TRX_STATE,
                        RF233TrxCmd::TX_ARET_ON as u8,
                        InternalState::TX_ARET_ON,
                    );
                }
            }
            InternalState::TX_ARET_ON => {
                self.state_transition_write(
                    RF233Register::TRX_STATE,
                    RF233TrxCmd::TX_START as u8,
                    InternalState::TX_TRANSMITTING,
                );
            }
            InternalState::TX_TRANSMITTING => {
                // Do nothing, wait for TRX_END interrupt denoting transmission
                // completed. The code at the top of this SPI handler for
                // interrupt handling will transition to the TX_DONE state.
            }
            InternalState::TX_DONE => {
                self.state_transition_write(
                    RF233Register::TRX_STATE,
                    RF233TrxCmd::RX_AACK_ON as u8,
                    InternalState::TX_READ_ACK,
                );
            }
            InternalState::TX_READ_ACK => {
                self.state_transition_read(
                    RF233Register::TRX_STATE,
                    InternalState::TX_RETURN_TO_RX,
                );
            }

            // Insert read of TRX_STATUS here, checking TRAC
            InternalState::TX_RETURN_TO_RX => {
                let ack: bool = (result & TRX_TRAC_MASK) == 0;
                if status == ExternalState::RX_AACK_ON as u8 {
                    let return_code = if (result & TRX_TRAC_MASK) == TRX_TRAC_CHANNEL_ACCESS_FAILURE
                    {
                        ReturnCode::FAIL
                    } else {
                        ReturnCode::SUCCESS
                    };

                    self.transmitting.set(false);
                    let buf = self.tx_buf.take();
                    self.state_transition_read(RF233Register::TRX_STATUS, InternalState::READY);

                    self.tx_client.map(|c| {
                        c.send_done(buf.unwrap(), ack, return_code);
                    });
                } else {
                    self.register_read(RF233Register::TRX_STATUS);
                }
            }

            // This state occurs when, in the midst of starting a
            // transmission, we discovered that the radio had moved into
            // a receive state. Since this will trigger interrupts,
            // we enter this dead state and just wait for the interrupt
            // handlers.
            InternalState::TX_PENDING => {}

            // No operations in the RX state, an SFD interrupt should
            // take us out of it.
            InternalState::RX => {}
            InternalState::RX_TURNING_OFF => {
                // This is the case when the driver turns off reception in
                // response to receiving a frame, to make sure it is not
                // overwritten. Now we are reading to handle the interrupt and
                // start reading out the frame.
                self.state_transition_read(
                    RF233Register::IRQ_STATUS,
                    InternalState::RX_READY_TO_READ,
                );
                self.interrupt_handling.set(true);
            }
            // This state is when the driver handles the pending TRX_END interrupt
            // on reception, so is handled above in the interrupt logic.
            // the pending interrupt will be handled
            InternalState::RX_READY_TO_READ => {}

            // Read the length out
            InternalState::RX_START_READING => {
                self.state.set(InternalState::RX_READING_FRAME_LEN);
                // A frame read of frame_length 0 results in the received SPI
                // buffer only containing two bytes, the chip status and the
                // frame length.
                self.frame_read(self.rx_buf.take().unwrap(), 0);
            }

            InternalState::RX_READING_FRAME_LEN => {} // Should not get this
            InternalState::RX_READING_FRAME_LEN_DONE => {
                // A frame read starts with a 1-byte chip status followed by a
                // 1-byte PHY header, which is the length of the frame.
                // Then, the frame follows, and there are 3 more bytes at the
                // end corresponding to LQI, ED, and RX_STATUS. Performing a
                // shorter frame read just drops these bytes.
                let frame_len = result;
                // If the packet isn't too long to fit in the SPI buffer, read it
                if (frame_len <= radio::MAX_FRAME_SIZE as u8
                    && frame_len >= radio::MIN_FRAME_SIZE as u8)
                {
                    self.state.set(InternalState::RX_READING_FRAME);
                    let rbuf = self.rx_buf.take().unwrap();
                    self.frame_read(rbuf, frame_len);
                } else if self.transmitting.get() {
                    // Packet was too long and a transmission is pending,
                    // start the transmission
                    self.state_transition_read(
                        RF233Register::TRX_STATUS,
                        InternalState::TX_STATUS_PRECHECK1,
                    );
                } else {
                    // Packet was too long and no pending transmission,
                    // return to waiting for packets.
                    self.state_transition_read(RF233Register::TRX_STATUS, InternalState::READY);
                }
            }
            InternalState::RX_READING_FRAME => {} // Should never get this state
            InternalState::RX_READING_FRAME_DONE => {
                // Now read the PHY_RSSI register to obtain the RX_CRC_VALID bit
                self.state_transition_read(
                    RF233Register::PHY_RSSI,
                    InternalState::RX_READING_FRAME_FCS_DONE,
                );
            }
            InternalState::RX_READING_FRAME_FCS_DONE => {
                // Store whether the CRC was valid, then turn the radio back on.
                self.crc_valid.set((result & PHY_RSSI_RX_CRC_VALID) != 0);
                self.state_transition_write(
                    RF233Register::TRX_STATE,
                    RF233TrxCmd::RX_AACK_ON as u8,
                    InternalState::RX_ENABLING_RECEPTION,
                );
            }
            InternalState::RX_ENABLING_RECEPTION => {
                self.receiving.set(false);

                // Stay awake if we receive a packet, another call to stop()
                // is therefore necessary to shut down the radio. Currently
                // mainly benefits the XMAC wrapper that would like to avoid
                // a shutdown when in the expected case the radio should stay
                // awake.
                self.sleep_pending.set(false);

                // Just read a packet: if a transmission is pending,
                // start the transmission state machine
                if self.transmitting.get() {
                    self.state_transition_read(
                        RF233Register::TRX_STATUS,
                        InternalState::TX_STATUS_PRECHECK1,
                    );
                } else {
                    self.state_transition_read(RF233Register::TRX_STATUS, InternalState::READY);
                }
                self.rx_client.map(|client| {
                    let rbuf = self.rx_buf.take().unwrap();
                    let frame_len = rbuf[1] as usize - radio::MFR_SIZE;
                    client.receive(rbuf, frame_len, self.crc_valid.get(), ReturnCode::SUCCESS);
                });
            }

            InternalState::CONFIG_SHORT0_SET => {
                self.state_transition_write(
                    RF233Register::SHORT_ADDR_1,
                    (self.addr.get() >> 8) as u8,
                    InternalState::CONFIG_SHORT1_SET,
                );
            }
            InternalState::CONFIG_SHORT1_SET => {
                self.state_transition_write(
                    RF233Register::PAN_ID_0,
                    (self.pan.get() & 0xff) as u8,
                    InternalState::CONFIG_PAN0_SET,
                );
            }
            InternalState::CONFIG_PAN0_SET => {
                self.state_transition_write(
                    RF233Register::PAN_ID_1,
                    (self.pan.get() >> 8) as u8,
                    InternalState::CONFIG_PAN1_SET,
                );
            }
            InternalState::CONFIG_PAN1_SET => {
                self.state_transition_write(
                    RF233Register::IEEE_ADDR_0,
                    self.addr_long.get()[0],
                    InternalState::CONFIG_IEEE0_SET,
                );
            }
            InternalState::CONFIG_IEEE0_SET => {
                self.state_transition_write(
                    RF233Register::IEEE_ADDR_1,
                    self.addr_long.get()[1],
                    InternalState::CONFIG_IEEE1_SET,
                );
            }
            InternalState::CONFIG_IEEE1_SET => {
                self.state_transition_write(
                    RF233Register::IEEE_ADDR_2,
                    self.addr_long.get()[2],
                    InternalState::CONFIG_IEEE2_SET,
                );
            }
            InternalState::CONFIG_IEEE2_SET => {
                self.state_transition_write(
                    RF233Register::IEEE_ADDR_3,
                    self.addr_long.get()[3],
                    InternalState::CONFIG_IEEE3_SET,
                );
            }
            InternalState::CONFIG_IEEE3_SET => {
                self.state_transition_write(
                    RF233Register::IEEE_ADDR_4,
                    self.addr_long.get()[4],
                    InternalState::CONFIG_IEEE4_SET,
                );
            }
            InternalState::CONFIG_IEEE4_SET => {
                self.state_transition_write(
                    RF233Register::IEEE_ADDR_5,
                    self.addr_long.get()[5],
                    InternalState::CONFIG_IEEE5_SET,
                );
            }
            InternalState::CONFIG_IEEE5_SET => {
                self.state_transition_write(
                    RF233Register::IEEE_ADDR_6,
                    self.addr_long.get()[6],
                    InternalState::CONFIG_IEEE6_SET,
                );
            }
            InternalState::CONFIG_IEEE6_SET => {
                self.state_transition_write(
                    RF233Register::IEEE_ADDR_7,
                    self.addr_long.get()[7],
                    InternalState::CONFIG_IEEE7_SET,
                );
            }
            InternalState::CONFIG_IEEE7_SET => {
                let val = power_to_setting(self.tx_power.get());
                self.state_transition_write(
                    RF233Register::PHY_TX_PWR,
                    val,
                    InternalState::CONFIG_POWER_SET,
                );
            }
            InternalState::CONFIG_POWER_SET => {
                let val = self.channel.get() | PHY_CC_CCA_MODE_CS_OR_ED;
                self.state_transition_write(
                    RF233Register::PHY_CC_CCA,
                    val,
                    InternalState::CONFIG_DONE,
                );
            }
            InternalState::CONFIG_DONE => {
                self.config_pending.set(false);
                self.state_transition_read(RF233Register::TRX_STATUS, InternalState::READY);
                self.cfg_client.map(|c| {
                    c.config_done(ReturnCode::SUCCESS);
                });
            }
        }
    }
}

impl<S: spi::SpiMasterDevice> gpio::Client for RF233<'a, S> {
    fn fired(&self) {
        self.handle_interrupt();
    }
}

impl<S: spi::SpiMasterDevice> RF233<'a, S> {
    pub fn new(
        spi: &'a S,
        reset: &'a dyn gpio::Pin,
        sleep: &'a dyn gpio::Pin,
        irq: &'a dyn gpio::InterruptPin,
        channel: u8,
    ) -> RF233<'a, S> {
        RF233 {
            spi: spi,
            reset_pin: reset,
            sleep_pin: sleep,
            irq_pin: irq,
            radio_on: Cell::new(false),
            transmitting: Cell::new(false),
            receiving: Cell::new(false),
            spi_busy: Cell::new(false),
            crc_valid: Cell::new(false),
            state: Cell::new(InternalState::START),
            interrupt_handling: Cell::new(false),
            interrupt_pending: Cell::new(false),
            config_pending: Cell::new(false),
            sleep_pending: Cell::new(false),
            wake_pending: Cell::new(false),
            power_client_pending: Cell::new(false),
            tx_buf: TakeCell::empty(),
            rx_buf: TakeCell::empty(),
            tx_len: Cell::new(0),
            tx_client: OptionalCell::empty(),
            rx_client: OptionalCell::empty(),
            cfg_client: OptionalCell::empty(),
            power_client: OptionalCell::empty(),
            addr: Cell::new(0),
            addr_long: Cell::new([0x00; 8]),
            pan: Cell::new(0),
            tx_power: Cell::new(setting_to_power(PHY_TX_PWR)),
            channel: Cell::new(channel),
            spi_rx: TakeCell::empty(),
            spi_tx: TakeCell::empty(),
            spi_buf: TakeCell::empty(),
        }
    }

    fn handle_interrupt(&self) {
        // In most cases, the first thing the driver does on handling an interrupt is
        // read the IRQ status; this pushes most logic to the SPI handler.
        // The one exception is when the radio receives a packet; to prevent this
        // packet from being overwritten before reading it from the radio,
        // the driver needs to disable reception. This has to be done in the first
        // SPI operation.
        if self.spi_busy.get() == false {
            if self.state.get() == InternalState::RX {
                // We've received a complete frame; need to disable
                // reception until we've read it out from RAM,
                // otherwise subsequent packets may corrupt it.
                // Dynamic Frame Buffer protection (RF233 manual, Sec
                // 11.8) is insufficient because we perform multiple
                // SPI operations to read a frame, and the RF233
                // releases its protection after the first SPI
                // operation.
                self.state_transition_write(
                    RF233Register::TRX_STATE,
                    RF233TrxCmd::PLL_ON as u8,
                    InternalState::RX_TURNING_OFF,
                );
            } else {
                self.interrupt_handling.set(true);
                self.register_read(RF233Register::IRQ_STATUS);
            }
        } else {
            self.interrupt_pending.set(true);
        }
    }

    fn register_write(&self, reg: RF233Register, val: u8) -> ReturnCode {
        if (self.spi_busy.get() || self.spi_tx.is_none() || self.spi_rx.is_none()) {
            return ReturnCode::EBUSY;
        }
        let wbuf = self.spi_tx.take().unwrap();
        let rbuf = self.spi_rx.take().unwrap();
        wbuf[0] = (reg as u8) | RF233BusCommand::REGISTER_WRITE as u8;
        wbuf[1] = val;
        self.spi.read_write_bytes(wbuf, Some(rbuf), 2);
        self.spi_busy.set(true);

        ReturnCode::SUCCESS
    }

    fn register_read(&self, reg: RF233Register) -> ReturnCode {
        if (self.spi_busy.get() || self.spi_tx.is_none() || self.spi_rx.is_none()) {
            return ReturnCode::EBUSY;
        }

        let wbuf = self.spi_tx.take().unwrap();
        let rbuf = self.spi_rx.take().unwrap();
        wbuf[0] = (reg as u8) | RF233BusCommand::REGISTER_READ as u8;
        wbuf[1] = 0;
        self.spi.read_write_bytes(wbuf, Some(rbuf), 2);
        self.spi_busy.set(true);

        ReturnCode::SUCCESS
    }

    fn frame_write(&self, buf: &'static mut [u8], frame_len: u8) -> ReturnCode {
        if self.spi_busy.get() {
            return ReturnCode::EBUSY;
        }

        let buf_len = radio::PSDU_OFFSET + frame_len as usize;
        buf[0] = RF233BusCommand::FRAME_WRITE as u8;
        self.spi.read_write_bytes(buf, self.spi_buf.take(), buf_len);
        self.spi_busy.set(true);
        ReturnCode::SUCCESS
    }

    fn frame_read(&self, buf: &'static mut [u8], frame_len: u8) -> ReturnCode {
        if self.spi_busy.get() {
            return ReturnCode::EBUSY;
        }

        let buf_len = radio::PSDU_OFFSET + frame_len as usize;
        let wbuf = self.spi_buf.take().unwrap();
        wbuf[0] = RF233BusCommand::FRAME_READ as u8;
        self.spi.read_write_bytes(wbuf, Some(buf), buf_len);
        self.spi_busy.set(true);
        ReturnCode::SUCCESS
    }

    fn state_transition_write(&self, reg: RF233Register, val: u8, state: InternalState) {
        self.state.set(state);
        self.register_write(reg, val);
    }

    fn state_transition_read(&self, reg: RF233Register, state: InternalState) {
        self.state.set(state);
        self.register_read(reg);
    }
}

impl<S: spi::SpiMasterDevice> radio::Radio for RF233<'a, S> {}

impl<S: spi::SpiMasterDevice> radio::RadioConfig for RF233<'a, S> {
    fn initialize(
        &self,
        buf: &'static mut [u8],
        reg_write: &'static mut [u8],
        reg_read: &'static mut [u8],
    ) -> ReturnCode {
        if (buf.len() < radio::MAX_BUF_SIZE || reg_read.len() != 2 || reg_write.len() != 2) {
            return ReturnCode::ESIZE;
        }
        self.spi_buf.replace(buf);
        self.spi_rx.replace(reg_read);
        self.spi_tx.replace(reg_write);
        ReturnCode::SUCCESS
    }

    fn reset(&self) -> ReturnCode {
        self.spi.configure(
            spi::ClockPolarity::IdleLow,
            spi::ClockPhase::SampleLeading,
            100000,
        );
        self.reset_pin.make_output();
        self.sleep_pin.make_output();
        for _i in 0..10000 {
            self.reset_pin.clear();
        }
        self.reset_pin.set();
        self.sleep_pin.clear();
        self.transmitting.set(false);
        ReturnCode::SUCCESS
    }

    fn start(&self) -> ReturnCode {
        self.sleep_pending.set(false);

        if self.state.get() != InternalState::START && self.state.get() != InternalState::SLEEP {
            return ReturnCode::EALREADY;
        }

        if self.state.get() == InternalState::SLEEP {
            self.state_transition_read(RF233Register::TRX_STATUS, InternalState::SLEEP_WAKE);
        } else {
            // Delay wakeup until the radio turns all the way off
            self.wake_pending.set(true);
            self.register_read(RF233Register::PART_NUM);
        }

        ReturnCode::SUCCESS
    }

    fn stop(&self) -> ReturnCode {
        if self.state.get() == InternalState::SLEEP
            || self.state.get() == InternalState::SLEEP_TRX_OFF
        {
            return ReturnCode::EALREADY;
        }

        match self.state.get() {
            InternalState::READY | InternalState::ON_PLL_WAITING => {
                self.radio_on.set(false);
                self.state_transition_write(
                    RF233Register::TRX_STATE,
                    RF233TrxCmd::OFF as u8,
                    InternalState::SLEEP_TRX_OFF,
                );
            }
            _ => {
                self.sleep_pending.set(true);
            }
        }

        ReturnCode::SUCCESS
    }

    fn is_on(&self) -> bool {
        self.radio_on.get()
    }

    fn busy(&self) -> bool {
        self.state.get() != InternalState::READY && self.state.get() != InternalState::SLEEP
    }

    fn set_config_client(&self, client: &'static dyn radio::ConfigClient) {
        self.cfg_client.set(client);
    }

    fn set_power_client(&self, client: &'static dyn radio::PowerClient) {
        self.power_client.set(client);
    }

    fn set_address(&self, addr: u16) {
        self.addr.set(addr);
    }

    fn set_address_long(&self, addr: [u8; 8]) {
        self.addr_long.set(addr);
    }

    fn set_pan(&self, id: u16) {
        self.pan.set(id);
    }

    fn set_tx_power(&self, power: i8) -> ReturnCode {
        if (power > 4 || power < -17) {
            ReturnCode::EINVAL
        } else {
            self.tx_power.set(power);
            ReturnCode::SUCCESS
        }
    }

    fn set_channel(&self, chan: u8) -> ReturnCode {
        if chan >= 11 && chan <= 26 {
            self.channel.set(chan);
            ReturnCode::SUCCESS
        } else {
            ReturnCode::EINVAL
        }
    }

    fn get_address(&self) -> u16 {
        self.addr.get()
    }

    fn get_address_long(&self) -> [u8; 8] {
        self.addr_long.get()
    }

    /// The 16-bit PAN ID
    fn get_pan(&self) -> u16 {
        self.pan.get()
    }
    /// The transmit power, in dBm
    fn get_tx_power(&self) -> i8 {
        self.tx_power.get()
    }
    /// The 802.15.4 channel
    fn get_channel(&self) -> u8 {
        self.channel.get()
    }

    fn config_commit(&self) {
        let pending = self.config_pending.get();
        if !pending {
            self.config_pending.set(true);
            let state = self.state.get();

            if state == InternalState::READY {
                // Start configuration commit
                self.state_transition_write(
                    RF233Register::SHORT_ADDR_0,
                    (self.addr.get() & 0xff) as u8,
                    InternalState::CONFIG_SHORT0_SET,
                );
            } else {
                // Do nothing --
                // Configuration will be pushed automatically on boot,
                // or pending flag will be checked on return to READY
                // and commit started
            }
        }
    }
}

impl<S: spi::SpiMasterDevice> radio::RadioData for RF233<'a, S> {
    fn set_transmit_client(&self, client: &'static dyn radio::TxClient) {
        self.tx_client.set(client);
    }

    fn set_receive_client(&self, client: &'static dyn radio::RxClient, buffer: &'static mut [u8]) {
        self.rx_client.set(client);
        self.rx_buf.replace(buffer);
    }

    fn set_receive_buffer(&self, buffer: &'static mut [u8]) {
        self.rx_buf.replace(buffer);
    }

    // The payload length is the length of the MAC payload, not the PSDU
    fn transmit(
        &self,
        spi_buf: &'static mut [u8],
        frame_len: usize,
    ) -> (ReturnCode, Option<&'static mut [u8]>) {
        let state = self.state.get();
        let frame_len = frame_len + radio::MFR_SIZE;

        if !self.radio_on.get() {
            debug!("Radio off.");
            return (ReturnCode::EOFF, Some(spi_buf));
        } else if self.tx_buf.is_some() || self.transmitting.get() {
            return (ReturnCode::EBUSY, Some(spi_buf));
        } else if radio::PSDU_OFFSET + frame_len >= spi_buf.len() {
            // Not enough room for CRg
            return (ReturnCode::ESIZE, Some(spi_buf));
        }

        // Set PHY header to be the frame length
        spi_buf[1] = frame_len as u8;
        self.tx_buf.replace(spi_buf);
        self.tx_len.set(frame_len as u8);
        self.transmitting.set(true);

        if !self.receiving.get() && state == InternalState::READY {
            self.state_transition_read(
                RF233Register::TRX_STATUS,
                InternalState::TX_STATUS_PRECHECK1,
            );
        }
        (ReturnCode::SUCCESS, None)
    }
}<|MERGE_RESOLUTION|>--- conflicted
+++ resolved
@@ -36,12 +36,6 @@
 use crate::rf233_const::XAH_CTRL_0;
 use crate::rf233_const::XAH_CTRL_1;
 
-<<<<<<< HEAD
-use kernel::debug;
-const INTERRUPT_ID: usize = 0x2154;
-
-=======
->>>>>>> 9b2a1d50
 #[allow(non_camel_case_types, dead_code)]
 #[derive(Copy, Clone, PartialEq)]
 enum InternalState {
@@ -1359,12 +1353,11 @@
         let frame_len = frame_len + radio::MFR_SIZE;
 
         if !self.radio_on.get() {
-            debug!("Radio off.");
             return (ReturnCode::EOFF, Some(spi_buf));
         } else if self.tx_buf.is_some() || self.transmitting.get() {
             return (ReturnCode::EBUSY, Some(spi_buf));
         } else if radio::PSDU_OFFSET + frame_len >= spi_buf.len() {
-            // Not enough room for CRg
+            // Not enough room for CRC
             return (ReturnCode::ESIZE, Some(spi_buf));
         }
 

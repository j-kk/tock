// Licensed under the Apache License, Version 2.0 or the MIT License.
// SPDX-License-Identifier: Apache-2.0 OR MIT
// Copyright Tock Contributors 2022.

#![no_std]

use cortexm4::{unhandled_interrupt, CortexM4, CortexMVariant};

<<<<<<< HEAD
pub use stm32f4xx::{
    adc, chip, clocks, dbg, dma, exti, flash, gpio, nvic, rcc, spi, syscfg, tim2, usart,
};
=======
pub use stm32f4xx::{adc, chip, dbg, dma, exti, flash, gpio, nvic, rcc, spi, syscfg, tim2, usart};
>>>>>>> 7b788b03

pub mod interrupt_service;

// Extracted from RM0368 Reference manual, Table 38
#[cfg_attr(all(target_arch = "arm", target_os = "none"), link_section = ".irqs")]
// "used" ensures that the symbol is kept until the final binary
#[cfg_attr(all(target_arch = "arm", target_os = "none"), used)]
pub static IRQS: [unsafe extern "C" fn(); 85] = [
    CortexM4::GENERIC_ISR, // WWDG (0)
    CortexM4::GENERIC_ISR, // PVD (1)
    CortexM4::GENERIC_ISR, // TAMP_STAMP (2)
    CortexM4::GENERIC_ISR, // RTC_WKUP (3)
    CortexM4::GENERIC_ISR, // FLASH (4)
    CortexM4::GENERIC_ISR, // RCC (5)
    CortexM4::GENERIC_ISR, // EXTI0 (6)
    CortexM4::GENERIC_ISR, // EXTI1 (7)
    CortexM4::GENERIC_ISR, // EXTI2 (8)
    CortexM4::GENERIC_ISR, // EXTI3 (9)
    CortexM4::GENERIC_ISR, // EXTI4 (10)
    CortexM4::GENERIC_ISR, // DMA1_Stream0 (11)
    CortexM4::GENERIC_ISR, // DMA1_Stream1 (12)
    CortexM4::GENERIC_ISR, // DMA1_Stream2 (13)
    CortexM4::GENERIC_ISR, // DMA1_Stream3 (14)
    CortexM4::GENERIC_ISR, // DMA1_Stream4 (15)
    CortexM4::GENERIC_ISR, // DMA1_Stream5 (16)
    CortexM4::GENERIC_ISR, // DMA1_Stream6 (17)
    CortexM4::GENERIC_ISR, // ADC (18)
    unhandled_interrupt,   // (19)
    unhandled_interrupt,   // (20)
    unhandled_interrupt,   // (21)
    unhandled_interrupt,   // (22)
    CortexM4::GENERIC_ISR, // EXTI9_5 (23)
    CortexM4::GENERIC_ISR, // TIM1_BRK_TIM9 (24)
    CortexM4::GENERIC_ISR, // TIM1_UP_TIM10 (25)
    CortexM4::GENERIC_ISR, // TIM1_TRG_COM_TIM11 (26)
    CortexM4::GENERIC_ISR, // TIM1_CC (27)
    CortexM4::GENERIC_ISR, // TIM2 (28)
    CortexM4::GENERIC_ISR, // TIM3 (29)
    CortexM4::GENERIC_ISR, // TIM4 (30)
    CortexM4::GENERIC_ISR, // I2C1_EV (31)
    CortexM4::GENERIC_ISR, // I2C1_ER (32)
    CortexM4::GENERIC_ISR, // I2C2_EV (33)
    CortexM4::GENERIC_ISR, // I2C2_ER (34)
    CortexM4::GENERIC_ISR, // SPI1 (35)
    CortexM4::GENERIC_ISR, // SPI2 (36)
    CortexM4::GENERIC_ISR, // USART1 (37)
    CortexM4::GENERIC_ISR, // USART2 (38)
    CortexM4::GENERIC_ISR, // USART3 (39)
    CortexM4::GENERIC_ISR, // EXTI15_10 (40)
    CortexM4::GENERIC_ISR, // RTC_Alarm (41)
    CortexM4::GENERIC_ISR, // OTG_FS_WKUP (42)
    unhandled_interrupt,   // (43)
    unhandled_interrupt,   // (44)
    unhandled_interrupt,   // (45)
    unhandled_interrupt,   // (45)
    CortexM4::GENERIC_ISR, // DMA1_Stream7 (47)
    unhandled_interrupt,   // (48)
    CortexM4::GENERIC_ISR, // SDIO (49)
    CortexM4::GENERIC_ISR, // TIM5 (50)
    CortexM4::GENERIC_ISR, // SPI3 (51)
    unhandled_interrupt,   // (52)
    unhandled_interrupt,   // (53)
    unhandled_interrupt,   // (54)
    unhandled_interrupt,   // (55)
    CortexM4::GENERIC_ISR, // DMA2_Stream0 (56)
    CortexM4::GENERIC_ISR, // DMA2_Stream1 (57)
    CortexM4::GENERIC_ISR, // DMA2_Stream2 (58)
    CortexM4::GENERIC_ISR, // DMA2_Stream3 (59)
    CortexM4::GENERIC_ISR, // DMA2_Stream4 (60)
    unhandled_interrupt,   // (61)
    unhandled_interrupt,   // (62)
    unhandled_interrupt,   // (63)
    unhandled_interrupt,   // (64)
    unhandled_interrupt,   // (65)
    unhandled_interrupt,   // (66)
    CortexM4::GENERIC_ISR, // OTG_FS (67)
    CortexM4::GENERIC_ISR, // DMA2_Stream5 (68)
    CortexM4::GENERIC_ISR, // DMA2_Stream6 (69)
    CortexM4::GENERIC_ISR, // DMA2_Stream7 (70)
    CortexM4::GENERIC_ISR, // USART6 (71)
    CortexM4::GENERIC_ISR, // I2C3_EV (72)
    CortexM4::GENERIC_ISR, // I2C3_ER (73)
    unhandled_interrupt,   // (74)
    unhandled_interrupt,   // (75)
    unhandled_interrupt,   // (76)
    unhandled_interrupt,   // (77)
    unhandled_interrupt,   // (78)
    unhandled_interrupt,   // (79)
    unhandled_interrupt,   // (80)
    CortexM4::GENERIC_ISR, // FPU (81)
    unhandled_interrupt,   // (82)
    unhandled_interrupt,   // (83)
    CortexM4::GENERIC_ISR, // SPI4 (84)
];

pub unsafe fn init() {
    stm32f4xx::init();
}<|MERGE_RESOLUTION|>--- conflicted
+++ resolved
@@ -6,13 +6,9 @@
 
 use cortexm4::{unhandled_interrupt, CortexM4, CortexMVariant};
 
-<<<<<<< HEAD
 pub use stm32f4xx::{
     adc, chip, clocks, dbg, dma, exti, flash, gpio, nvic, rcc, spi, syscfg, tim2, usart,
 };
-=======
-pub use stm32f4xx::{adc, chip, dbg, dma, exti, flash, gpio, nvic, rcc, spi, syscfg, tim2, usart};
->>>>>>> 7b788b03
 
 pub mod interrupt_service;
 
